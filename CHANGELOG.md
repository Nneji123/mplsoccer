--- conflicted
+++ resolved
@@ -1,15 +1,3 @@
-<<<<<<< HEAD
-Version 0.0.23
---------------
-
-### Hot fix
-Fixed the statsbomb module to allow a requests response to be used in read_event, read_match, read_competition and read_lineup.
-This should allow the statsbomb module to be used with the StatsBomb API via the requests library.
-
-
-Version 0.0.22
---------------
-=======
 :rocket: Version 1.0.0
 ----------------------
 
@@ -111,7 +99,6 @@
 
 :rocket: Version 0.0.22
 -----------------------
->>>>>>> 72dac24b
 
 ### Hot fix
 Fixed statsbomb read_event to read the z location, as StatsBomb recently changed their data so it also records the shot impact height 'z' location.
