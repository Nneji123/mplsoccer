--- conflicted
+++ resolved
@@ -95,24 +95,8 @@
         Whether to include the axis labels.
     tick : bool, default False
         Whether to include the axis ticks.
-<<<<<<< HEAD
-    figsize : deprecated, default None
-        The figsize argument has been moved to the draw method.
-    tight_layout : deprecated, default None
-        The tight_layout argument has been moved to the draw method.
-    constrained_layout : deprecated, default None
-        The constrained_layout argument has been moved to the draw method.
-    layout : deprecated, default None
-        Layout is deprecated. Please use nrows and ncols arguments of the draw method instead.
-    view : deprecated, default None
-        View is deprecated. Please use half=True or half=False arguments instead.
-    orientation : deprecated, default None
-        Orientation is deprecated. Please use the VerticalPitch class instead:
-        from mplsoccer import VerticalPitch.
     corner_arcs : bool, default None
         Whether to draw corner arcs
-=======
->>>>>>> 6ebe12b4
     """
 
     def __init__(self, pitch_type='statsbomb', half=False,
@@ -123,13 +107,8 @@
                  positional_linestyle=None, positional_color='#eadddd',
                  shade_middle=False, shade_color='#f2f2f2', shade_zorder=0.7,
                  pitch_length=None, pitch_width=None, goal_type='line', goal_alpha=1,
-                 line_alpha=1, axis=False, label=False, tick=False,
-<<<<<<< HEAD
-                 figsize=None, tight_layout=None, constrained_layout=None,
-                 layout=None, view=None, orientation=None, corner_arcs=False):
-=======
+                 line_alpha=1, axis=False, label=False, tick=False, corner_arcs=False):
                  ):
->>>>>>> 6ebe12b4
 
         # initialize attributes
         self.pitch_type = pitch_type
@@ -193,11 +172,12 @@
         self.hex_extent = None
         self.vertical = None
         self.reverse_cmap = None
+
+        # data checks
+        self._validation_checks()
+        
         self.standardizer = Standardizer(pitch_from=pitch_type, width_from=pitch_width,
                                          length_from=pitch_length, pitch_to='uefa')
-
-        # data checks
-        self._validation_checks()
 
         # set pitch dimensions
         self.dim = dimensions.create_pitch_dims(pitch_type, pitch_width, pitch_length)
@@ -255,7 +235,9 @@
                 f'pitch_length={self.pitch_length!r}, pitch_width={self.pitch_width!r}, '
                 f'goal_type={self.goal_type!r}, goal_alpha={self.goal_alpha!r}, '
                 f'line_alpha={self.line_alpha!r}, label={self.label!r}, '
-                f'tick={self.tick!r}, axis={self.axis!r}, spot_scale={self.spot_scale!r})')
+                f'tick={self.tick!r}, axis={self.axis!r}, spot_scale={self.spot_scale!r}, '
+                f'corner_arcs={self.corner_arcs!r})'
+               )
 
     def _validation_checks(self):
         # pitch validation
