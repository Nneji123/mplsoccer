--- conflicted
+++ resolved
@@ -12,12 +12,8 @@
   - pyarrow
   - beautifulsoup4
   - lxml
-<<<<<<< HEAD
   - setuptools
   - twine
-  - conda-forge::ffmpeg
-=======
->>>>>>> 58e8444f
   - pillow
   - pylint
   - sphinx-gallery
